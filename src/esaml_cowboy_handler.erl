%% esaml - SAML for erlang
%%
%% Copyright (c) 2013, Alex Wilson and the University of Queensland
%% All rights reserved.
%%
%% Distributed subject to the terms of the 2-clause BSD license, see
%% the LICENSE file in the root of the distribution.

-module(esaml_cowboy_handler).
-behaviour(cowboy_http_handler).

-include_lib("xmerl/include/xmerl.hrl").
-include_lib("public_key/include/public_key.hrl").
-include("esaml.hrl").

-export([init/3, handle/2, get/3, post/3, terminate/3]).

<<<<<<< HEAD
-record(state, {idp_target, base_uri, sp, max_saml_response_size}).
=======
-record(state, {idp_target, sp}).
>>>>>>> c3bc5afa

ets_table_owner() ->
	receive
		stop -> ok;
		_ -> ets_table_owner()
	end.

init(_Transport, Req, Options) ->
	case {ets:info(esaml_privkey_cache), ets:info(esaml_certbin_cache)} of
		{undefined, undefined} ->
			Me = self(),
			Pid = spawn(fun() ->
				register(esaml_cowboy_ets_table_owner, self()),
				ets:new(esaml_privkey_cache, [set, public, named_table]),
				ets:new(esaml_certbin_cache, [set, public, named_table]),
				Me ! {self(), ping},
				ets_table_owner()
			end),
			receive
				{Pid, ping} -> ok
			end;
		_ -> ok
	end,
	PrivKey = case proplists:get_value(sp_private_key, Options, esaml:config(sp_private_key)) of
		undefined -> none;
		PrivKeyPath ->
			case ets:lookup(esaml_privkey_cache, PrivKeyPath) of
				[{_, Key}] -> Key;
				_ ->
					{ok, KeyFile} = file:read_file(PrivKeyPath),
					[KeyEntry] = public_key:pem_decode(KeyFile),
					Key = case public_key:pem_entry_decode(KeyEntry) of
						#'PrivateKeyInfo'{privateKey = KeyData} ->
							public_key:der_decode('RSAPrivateKey', list_to_binary(KeyData));
		      			Other -> Other
					end,
					ets:insert(esaml_privkey_cache, {PrivKeyPath, Key}),
					Key
			end
	end,
	Cert = case proplists:get_value(sp_certificate, Options, esaml:config(sp_certificate)) of
		undefined -> none;
		CertPath ->
			case ets:lookup(esaml_certbin_cache, CertPath) of
				[{_, CertBin}] -> CertBin;
				_ ->
					{ok, CertFile} = file:read_file(CertPath),
   					[{'Certificate', CertBin, not_encrypted}] = public_key:pem_decode(CertFile),
   					ets:insert(esaml_certbin_cache, {CertPath, CertBin}),
   					CertBin
   			end
	end,
	Tech = proplists:get_value(tech_contact, Options, esaml:config(tech_contact, [{name, "undefined"}, {email, "undefined"}])),

    GetUriFromOptions =
        fun(OptionName, DefaultPostfix) ->
                case proplists:get_value(OptionName, Options) of
                    undefined ->
                        proplists:get_value(base_uri, Options) ++ "/" ++ DefaultPostfix;
                    Value ->
                        Value
                end
        end,

	{ok, Req, #state{
		idp_target = proplists:get_value(idp_sso_target, Options, esaml:config(idp_sso_target)),
<<<<<<< HEAD
		base_uri = BaseUri,
        max_saml_response_size = proplists:get_value(max_saml_response_size, Options, infinity),
=======
>>>>>>> c3bc5afa
		sp = esaml_sp:setup(#esaml_sp{
			module = proplists:get_value(module, Options, esaml_sp_default),
			modargs = proplists:get_value(modargs, Options, []),
			key = PrivKey,
			certificate = Cert,
			trusted_fingerprints = proplists:get_value(trusted_fingerprints, Options, []),
			consume_uri = GetUriFromOptions(consume_uri, "consume"),
			metadata_uri = GetUriFromOptions(metadata_uri, "metadata"),
			org = #esaml_org{
				name = proplists:get_value(org_name, Options, esaml:config(org_name, "undefined")),
				displayname = proplists:get_value(org_displayname, Options, esaml:config(org_displayname, "undefined")),
				url = proplists:get_value(org_url, Options, esaml:config(org_url, "undefined"))
			},
			tech = #esaml_contact{
				name = proplists:get_value(name, Tech),
				email = proplists:get_value(email, Tech)
			}
		})
	}}.

terminate(_Reason, _Req, _State) ->
	ok.

handle(Req, State) ->
	{Method, Req2} = cowboy_req:method(Req),
	{Path, Req3} = cowboy_req:path(Req2),
	SplitPath = case binary:split(Path, <<"/">>, [global, trim]) of
		[<<>> | Rest] -> Rest;
		Else -> Else
	end,
	MethodAtom = list_to_atom(string:to_lower(binary_to_list(Method))),
	{ok, Req4} = apply(?MODULE, MethodAtom, [SplitPath, Req3, State]),
	{ok, Req4, State}.

decode_saml_response(PostVals) ->
	case (catch begin
		Resp = proplists:get_value(<<"SAMLResponse">>, PostVals),
		XmlData = case proplists:get_value(<<"SAMLEncoding">>, PostVals) of
			<<"urn:oasis:names:tc:SAML:2.0:bindings:URL-Encoding:DEFLATE">> ->
				binary_to_list(zlib:unzip(base64:decode(Resp)));
			_ ->
				base64:decode_to_string(Resp)
		end,
		{Xml, _} = xmerl_scan:string(XmlData, [{namespace_conformant, true}]),
		Xml
	end) of
		{'EXIT', Reason} ->
			{error, Reason};
		Other ->
			Other
	end.

post([_ | [<<"consume">>]], Req, S = #state{max_saml_response_size = MaxSamlResponseSize,
                                            sp = SP}) ->
	{ok, PostVals, Req2} = cowboy_req:body_qs(MaxSamlResponseSize, Req),

	case decode_saml_response(PostVals) of
		{error, Reason} ->
			error_logger:warning_msg("Failed to decode SAMLResponse value:\n  ~p\n  req = ~p\n", [Reason, Req2]),
			cowboy_req:reply(403, [], <<"Failed to decode SAMLResponse value">>, Req2);
		Xml ->
			case SP:consume(Xml, Req2) of
				{ok, {Req3, _}} ->
					{ok, Req3};
				{error, Reason} ->
					error_logger:warning_msg("Rejected SAML assertion for reason:\n  ~p\n  req = ~p\n", [Reason, Req2]),
					cowboy_req:reply(403, [], <<"Invalid SAML assertion">>, Req2)
			end
	end;

post(_, Req, _) ->
	cowboy_req:reply(404, [], <<>>, Req).

generate_post_html(Dest, Req) ->
	<<"<!DOCTYPE html PUBLIC \"-//W3C//DTD XHTML 1.0 Transitional//EN\" \"http://www.w3.org/TR/xhtml1/DTD/xhtml1-transitional.dtd\">
<html xmlns=\"http://www.w3.org/1999/xhtml\" xml:lang=\"en\" lang=\"en\">
<head>
<meta http-equiv=\"content-type\" content=\"text/html; charset=utf-8\" />
<title>POST data</title>
</head>
<body onload=\"document.forms[0].submit()\">
<noscript>
<p><strong>Note:</strong> Since your browser does not support JavaScript, you must press the button below once to proceed.</p>
</noscript>
<form method=\"post\" action=\"",Dest/binary,"\">
<input type=\"hidden\" name=\"SAMLRequest\" value=\"",Req/binary,"\" />
<noscript><input type=\"submit\" value=\"Submit\" /></noscript>
</form>
</body>
</html>">>.

get([_ | [<<"auth">>]], Req, S = #state{sp = SP}) ->
	SignedXml = SP:authn_request(S#state.idp_target),
	AuthnReq = lists:flatten(xmerl:export([SignedXml], xmerl_xml)),
	Param = edoc_lib:escape_uri(base64:encode_to_string(zlib:zip(AuthnReq))),
	Target = list_to_binary(S#state.idp_target ++ "?SAMLEncoding=urn:oasis:names:tc:SAML:2.0:bindings:URL-Encoding:DEFLATE&SAMLRequest=" ++ Param),
	{UA, _} = cowboy_req:header(<<"user-agent">>, Req, <<"">>),
	IsIE = not (binary:match(UA, <<"MSIE">>) =:= nomatch),
	if IsIE andalso (byte_size(Target) > 2042) ->
		BaseData = base64:encode_to_string(AuthnReq),
		Html = generate_post_html(list_to_binary(S#state.idp_target), list_to_binary(BaseData)),
		cowboy_req:reply(200, [
			{<<"Cache-Control">>, <<"no-cache">>},
			{<<"Pragma">>, <<"no-cache">>}
		], Html, Req);
	true ->
		cowboy_req:reply(302, [
			{<<"Cache-Control">>, <<"no-cache">>},
			{<<"Pragma">>, <<"no-cache">>},
			{<<"Location">>, Target}
		], <<"Redirecting...">>, Req)
	end;

get([_  | [<<"metadata">>]], Req, S = #state{sp = SP}) ->
	SignedXml = SP:metadata(),
	Metadata = xmerl:export([SignedXml], xmerl_xml),
	cowboy_req:reply(200, [{<<"Content-Type">>, <<"text/xml">>}], Metadata, Req);

get(_, Req, _) ->
	cowboy_req:reply(404, [], <<>>, Req).<|MERGE_RESOLUTION|>--- conflicted
+++ resolved
@@ -15,11 +15,7 @@
 
 -export([init/3, handle/2, get/3, post/3, terminate/3]).
 
-<<<<<<< HEAD
--record(state, {idp_target, base_uri, sp, max_saml_response_size}).
-=======
--record(state, {idp_target, sp}).
->>>>>>> c3bc5afa
+-record(state, {idp_target, sp, max_saml_response_size}).
 
 ets_table_owner() ->
 	receive
@@ -54,7 +50,7 @@
 					Key = case public_key:pem_entry_decode(KeyEntry) of
 						#'PrivateKeyInfo'{privateKey = KeyData} ->
 							public_key:der_decode('RSAPrivateKey', list_to_binary(KeyData));
-		      			Other -> Other
+						Other -> Other
 					end,
 					ets:insert(esaml_privkey_cache, {PrivKeyPath, Key}),
 					Key
@@ -67,30 +63,26 @@
 				[{_, CertBin}] -> CertBin;
 				_ ->
 					{ok, CertFile} = file:read_file(CertPath),
-   					[{'Certificate', CertBin, not_encrypted}] = public_key:pem_decode(CertFile),
-   					ets:insert(esaml_certbin_cache, {CertPath, CertBin}),
-   					CertBin
-   			end
+					[{'Certificate', CertBin, not_encrypted}] = public_key:pem_decode(CertFile),
+					ets:insert(esaml_certbin_cache, {CertPath, CertBin}),
+					CertBin
+			end
 	end,
 	Tech = proplists:get_value(tech_contact, Options, esaml:config(tech_contact, [{name, "undefined"}, {email, "undefined"}])),
 
-    GetUriFromOptions =
-        fun(OptionName, DefaultPostfix) ->
-                case proplists:get_value(OptionName, Options) of
-                    undefined ->
-                        proplists:get_value(base_uri, Options) ++ "/" ++ DefaultPostfix;
-                    Value ->
-                        Value
-                end
-        end,
+	GetUriFromOptions =
+		fun(OptionName, DefaultPostfix) ->
+				case proplists:get_value(OptionName, Options) of
+					undefined ->
+						proplists:get_value(base_uri, Options) ++ "/" ++ DefaultPostfix;
+					Value ->
+						Value
+				end
+		end,
 
 	{ok, Req, #state{
 		idp_target = proplists:get_value(idp_sso_target, Options, esaml:config(idp_sso_target)),
-<<<<<<< HEAD
-		base_uri = BaseUri,
-        max_saml_response_size = proplists:get_value(max_saml_response_size, Options, infinity),
-=======
->>>>>>> c3bc5afa
+		max_saml_response_size = proplists:get_value(max_saml_response_size, Options, infinity),
 		sp = esaml_sp:setup(#esaml_sp{
 			module = proplists:get_value(module, Options, esaml_sp_default),
 			modargs = proplists:get_value(modargs, Options, []),
@@ -144,7 +136,7 @@
 	end.
 
 post([_ | [<<"consume">>]], Req, S = #state{max_saml_response_size = MaxSamlResponseSize,
-                                            sp = SP}) ->
+											sp = SP}) ->
 	{ok, PostVals, Req2} = cowboy_req:body_qs(MaxSamlResponseSize, Req),
 
 	case decode_saml_response(PostVals) of
