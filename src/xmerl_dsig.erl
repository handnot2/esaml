--- conflicted
+++ resolved
@@ -69,11 +69,7 @@
             case lists:keyfind('id', 2, ElementStrip#xmlElement.attributes) of
                 #xmlAttribute{value = LowId} -> {ElementStrip, LowId};
                 _ ->
-<<<<<<< HEAD
-                    NewId = "sbs" ++ uuid:to_string(uuid:uuid1()),
-=======
                     NewId = esaml_util:unique_id(),
->>>>>>> 6fc65f9d
                     Attr = #xmlAttribute{name = 'ID', value = NewId, namespace = #xmlNamespace{}},
                     NewAttrs = [Attr | ElementStrip#xmlElement.attributes],
                     Elem = ElementStrip#xmlElement{attributes = NewAttrs},
@@ -212,14 +208,10 @@
         %{_, KeyBin} = Cert#'Certificate'.tbsCertificate#'TBSCertificate'.subjectPublicKeyInfo#'SubjectPublicKeyInfo'.subjectPublicKey,
         KeyBin = Cert#'Certificate'.tbsCertificate#'TBSCertificate'.subjectPublicKeyInfo#'SubjectPublicKeyInfo'.subjectPublicKey,
         Key = public_key:pem_entry_decode({'RSAPublicKey', KeyBin, not_encrypted}),
-<<<<<<< HEAD
         io:format("Data : ~p~n", [Data]),
         io:format("Sig : ~p~n", [Sig]),
         io:format("Key : ~p~n", [Key]),
         io:format("HashFunction : ~p~n", [HashFunction]),
-
-=======
->>>>>>> 6fc65f9d
         case public_key:verify(Data, HashFunction, Sig, Key) of
             true ->
                 case Fingerprints of
