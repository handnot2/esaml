--- conflicted
+++ resolved
@@ -1,5 +1,4 @@
 {application, esaml,
-<<<<<<< HEAD
     [
         {applications, [
             kernel,
@@ -18,30 +17,5 @@
             {trusted_fingerprints, []}
         ]},
         {mod, {esaml, []}},
-        {vsn, "1.2.0"}
-    ]}.
-=======
- [
-  {description, "SAML for erlang"},
-  {vsn, "2.0.0"},
-  {registered, []},
-  {included_applications, [
-  ]},
-  {applications, [
-                  kernel,
-                  stdlib,
-                  xmerl,
-                  cowboy,
-                  ssl,
-                  inets
-                 ]},
-  {mod, { esaml, []}},
-  {env, [
-    {org_name, "SAML Service Provider"},
-    {org_displayname, "SAML Service Provider @ Some Location"},
-    {org_url, "http://sp.example.com"},
-    {tech_contact, [{name, "SAML SP Support"}, {email, "saml-support@sp.example.com"}]},
-    {trusted_fingerprints, []}
-    ]}
- ]}.
->>>>>>> 89fca2c9
+        {vsn, "2.1.0"}
+    ]}.